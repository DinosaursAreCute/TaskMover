import unittest
from unittest.mock import MagicMock, patch
import tkinter as tk
import sys
import os
import time
import ttkbootstrap as ttkb  # Add this import

DEPLOY_TIME = time.time()

# ANSI color codes
COLOR_RESET = "\033[0m"
COLOR_GREEN = "\033[92m"
COLOR_RED = "\033[91m"
COLOR_YELLOW = "\033[93m"
COLOR_CYAN = "\033[96m"

# Only log on finish or fatal error, with color
# Format: [time since deploy] [finished|stopped] [passed|failed] [test] [message]
def log_test(state, result, test, message):
    elapsed = time.time() - DEPLOY_TIME
    color = COLOR_GREEN if result == "passed" else COLOR_RED
    state_color = COLOR_CYAN if state == "finished" else COLOR_YELLOW
    print(f"{COLOR_YELLOW}[{elapsed:.2f}s]{COLOR_RESET} "
          f"{state_color}[{state}]{COLOR_RESET} "
          f"{color}[{result}]{COLOR_RESET} "
          f"{COLOR_CYAN}[{test}]{COLOR_RESET} {message}")

def log_decorator(fn):
    def wrapper(self, *args, **kwargs):
        test_name = fn.__name__
        try:
            fn(self, *args, **kwargs)
            log_test("finished", "passed", test_name, "Test passed")
        except unittest.SkipTest as e:
            # Log skipped tests with a different color and state
            COLOR_SKIPPED = "\033[94m"  # Blue
            elapsed = time.time() - DEPLOY_TIME
            print(f"{COLOR_YELLOW}[{elapsed:.2f}s]{COLOR_RESET} "
                  f"{COLOR_SKIPPED}[skipped]{COLOR_RESET} "
                  f"{COLOR_SKIPPED}[skipped]{COLOR_RESET} "
                  f"{COLOR_CYAN}[{test_name}]{COLOR_RESET} Test skipped: {e}")
            raise
        except Exception as e:
            log_test("stopped", "failed", test_name, f"Test failed: {e}")
            raise
    return wrapper

# Add the project root to sys.path so 'taskmover' can be imported
sys.path.insert(0, os.path.abspath(os.path.join(os.path.dirname(__file__), "..")))

from taskmover.app import setup_ui
from taskmover.ui_helpers import update_rule_list

class TestUI(unittest.TestCase):
    def setUp(self):
        # Skip tests if no display is available (headless environment)
        if os.environ.get("DISPLAY", "") == "":
            self.skipTest("No display available.")
        self.root = tk.Tk()
        self.root.geometry("900x700")
        self.rules = {
            "Rule1": {"patterns": ["*.txt"], "path": "C:/Documents", "unzip": False, "active": True},
            "Rule2": {"patterns": ["*.jpg"], "path": "C:/Pictures", "unzip": False, "active": False},
        }
        self.config_directory = "C:/config"
        self.logger = MagicMock()
        self.style = MagicMock()
        self.settings = {"theme": "flatly"}

    def tearDown(self):
        if self.root:
            self.root.destroy()
            self.root = None

    @log_decorator
    def test_buttons_integration(self):
<<<<<<< HEAD
        try:
            setup_ui(self.root, tk.StringVar(value="C:/"), self.rules, self.config_directory, self.style, self.settings, self.logger)
            button_frame = None
            for child in self.root.winfo_children():
                if isinstance(child, ttkb.Frame):
                    buttons = [w for w in child.winfo_children() if isinstance(w, ttkb.Button)]
                    if len(buttons) >= 4:
                        button_frame = child
                        break
            self.assertIsNotNone(button_frame, "Button frame not found")
            buttons = [w for w in button_frame.winfo_children() if isinstance(w, ttkb.Button)]
            self.assertGreaterEqual(len(buttons), 4, "Not all rule management buttons are present")
        except tk.TclError:
            self.skipTest("Tkinter display not available")

    @log_decorator
    def test_rule_list_update(self):
        try:
            rule_frame = tk.Frame(self.root)
            update_rule_list(rule_frame, self.rules, self.config_directory, self.logger)
            children = rule_frame.winfo_children()
            self.assertEqual(len(children), len(self.rules), "Rule list does not match the number of rules.")
        except tk.TclError:
            self.skipTest("Tkinter display not available")

    @log_decorator
    def test_rule_list_update_empty(self):
        try:
            rule_frame = tk.Frame(self.root)
            update_rule_list(rule_frame, {}, self.config_directory, self.logger)
            children = rule_frame.winfo_children()
            self.assertEqual(len(children), 0, "Rule list should be empty when no rules are provided.")
        except tk.TclError:
            self.skipTest("Tkinter display not available")

    @log_decorator
    def test_rule_list_update_logger_called(self):
        try:
            rule_frame = tk.Frame(self.root)
            update_rule_list(rule_frame, self.rules, self.config_directory, self.logger)
            self.assertTrue(self.logger.info.called or self.logger.debug.called or self.logger.warning.called or self.logger.error.called)
        except tk.TclError:
            self.skipTest("Tkinter display not available")

    @log_decorator
    def test_all_ttkbootstrap_themes(self):
        try:
            available_themes = ttkb.Style().theme_names()
            for theme in available_themes:
                try:
                    self.style.theme_use(theme)
                    log_test("finished", "passed", f"test_theme_{theme}", f"Theme '{theme}' applied successfully.")
                except Exception as e:
                    log_test("stopped", "failed", f"test_theme_{theme}", f"Theme '{theme}' failed: {e}")
                    self.fail(f"Theme '{theme}' failed: {e}")
        except tk.TclError:
            self.skipTest("Tkinter display not available")

    @log_decorator
    def test_color_application(self):
        try:
            test_colors = ["#FF0000", "#00FF00", "#0000FF", "#FFFF00", "#00FFFF"]
            label = tk.Label(self.root, text="Color Test")
            label.pack()
            for color in test_colors:
                try:
                    label.config(bg=color)
                    self.root.update_idletasks()
                    log_test("finished", "passed", f"test_color_{color}", f"Color '{color}' applied successfully.")
                except Exception as e:
                    log_test("stopped", "failed", f"test_color_{color}", f"Color '{color}' failed: {e}")
                    self.fail(f"Color '{color}' failed: {e}")
        except tk.TclError:
            self.skipTest("Tkinter display not available")
=======
        setup_ui(self.root, tk.StringVar(value="C:/"), self.rules, self.config_directory, self.style, self.settings, self.logger)
        button_frame = None
        for child in self.root.winfo_children():
            if isinstance(child, ttkb.Frame):
                buttons = [w for w in child.winfo_children() if isinstance(w, ttkb.Button)]
                if len(buttons) >= 4:
                    button_frame = child
                    break
        self.assertIsNotNone(button_frame, "Button frame not found")
        buttons = [w for w in button_frame.winfo_children() if isinstance(w, ttkb.Button)]
        self.assertGreaterEqual(len(buttons), 4, "Not all rule management buttons are present")

    @log_decorator
    def test_rule_list_update(self):
        rule_frame = tk.Frame(self.root)
        update_rule_list(rule_frame, self.rules, self.config_directory, self.logger)
        children = rule_frame.winfo_children()
        self.assertEqual(len(children), len(self.rules), "Rule list does not match the number of rules.")

    @log_decorator
    def test_rule_list_update_empty(self):
        rule_frame = tk.Frame(self.root)
        update_rule_list(rule_frame, {}, self.config_directory, self.logger)
        children = rule_frame.winfo_children()
        self.assertEqual(len(children), 0, "Rule list should be empty when no rules are provided.")

    @log_decorator
    def test_rule_list_update_logger_called(self):
        rule_frame = tk.Frame(self.root)
        update_rule_list(rule_frame, self.rules, self.config_directory, self.logger)
        self.assertTrue(self.logger.info.called or self.logger.debug.called or self.logger.warning.called or self.logger.error.called)

    @log_decorator
    def test_all_ttkbootstrap_themes(self):
        available_themes = ttkb.Style().theme_names()
        for theme in available_themes:
            try:
                self.style.theme_use(theme)
                log_test("finished", "passed", f"test_theme_{theme}", f"Theme '{theme}' applied successfully.")
            except Exception as e:
                log_test("stopped", "failed", f"test_theme_{theme}", f"Theme '{theme}' failed: {e}")
                self.fail(f"Theme '{theme}' failed: {e}")

    @log_decorator
    def test_color_application(self):
        test_colors = ["#FF0000", "#00FF00", "#0000FF", "#FFFF00", "#00FFFF"]
        label = tk.Label(self.root, text="Color Test")
        label.pack()
        for color in test_colors:
            try:
                label.config(bg=color)
                self.root.update_idletasks()
                log_test("finished", "passed", f"test_color_{color}", f"Color '{color}' applied successfully.")
            except Exception as e:
                log_test("stopped", "failed", f"test_color_{color}", f"Color '{color}' failed: {e}")
                self.fail(f"Color '{color}' failed: {e}")
>>>>>>> 219cb5a4

if __name__ == "__main__":
    unittest.main()<|MERGE_RESOLUTION|>--- conflicted
+++ resolved
@@ -1,5 +1,5 @@
 import unittest
-from unittest.mock import MagicMock, patch
+from unittest.mock import MagicMock
 import tkinter as tk
 import sys
 import os
@@ -54,9 +54,6 @@
 
 class TestUI(unittest.TestCase):
     def setUp(self):
-        # Skip tests if no display is available (headless environment)
-        if os.environ.get("DISPLAY", "") == "":
-            self.skipTest("No display available.")
         self.root = tk.Tk()
         self.root.geometry("900x700")
         self.rules = {
@@ -75,82 +72,6 @@
 
     @log_decorator
     def test_buttons_integration(self):
-<<<<<<< HEAD
-        try:
-            setup_ui(self.root, tk.StringVar(value="C:/"), self.rules, self.config_directory, self.style, self.settings, self.logger)
-            button_frame = None
-            for child in self.root.winfo_children():
-                if isinstance(child, ttkb.Frame):
-                    buttons = [w for w in child.winfo_children() if isinstance(w, ttkb.Button)]
-                    if len(buttons) >= 4:
-                        button_frame = child
-                        break
-            self.assertIsNotNone(button_frame, "Button frame not found")
-            buttons = [w for w in button_frame.winfo_children() if isinstance(w, ttkb.Button)]
-            self.assertGreaterEqual(len(buttons), 4, "Not all rule management buttons are present")
-        except tk.TclError:
-            self.skipTest("Tkinter display not available")
-
-    @log_decorator
-    def test_rule_list_update(self):
-        try:
-            rule_frame = tk.Frame(self.root)
-            update_rule_list(rule_frame, self.rules, self.config_directory, self.logger)
-            children = rule_frame.winfo_children()
-            self.assertEqual(len(children), len(self.rules), "Rule list does not match the number of rules.")
-        except tk.TclError:
-            self.skipTest("Tkinter display not available")
-
-    @log_decorator
-    def test_rule_list_update_empty(self):
-        try:
-            rule_frame = tk.Frame(self.root)
-            update_rule_list(rule_frame, {}, self.config_directory, self.logger)
-            children = rule_frame.winfo_children()
-            self.assertEqual(len(children), 0, "Rule list should be empty when no rules are provided.")
-        except tk.TclError:
-            self.skipTest("Tkinter display not available")
-
-    @log_decorator
-    def test_rule_list_update_logger_called(self):
-        try:
-            rule_frame = tk.Frame(self.root)
-            update_rule_list(rule_frame, self.rules, self.config_directory, self.logger)
-            self.assertTrue(self.logger.info.called or self.logger.debug.called or self.logger.warning.called or self.logger.error.called)
-        except tk.TclError:
-            self.skipTest("Tkinter display not available")
-
-    @log_decorator
-    def test_all_ttkbootstrap_themes(self):
-        try:
-            available_themes = ttkb.Style().theme_names()
-            for theme in available_themes:
-                try:
-                    self.style.theme_use(theme)
-                    log_test("finished", "passed", f"test_theme_{theme}", f"Theme '{theme}' applied successfully.")
-                except Exception as e:
-                    log_test("stopped", "failed", f"test_theme_{theme}", f"Theme '{theme}' failed: {e}")
-                    self.fail(f"Theme '{theme}' failed: {e}")
-        except tk.TclError:
-            self.skipTest("Tkinter display not available")
-
-    @log_decorator
-    def test_color_application(self):
-        try:
-            test_colors = ["#FF0000", "#00FF00", "#0000FF", "#FFFF00", "#00FFFF"]
-            label = tk.Label(self.root, text="Color Test")
-            label.pack()
-            for color in test_colors:
-                try:
-                    label.config(bg=color)
-                    self.root.update_idletasks()
-                    log_test("finished", "passed", f"test_color_{color}", f"Color '{color}' applied successfully.")
-                except Exception as e:
-                    log_test("stopped", "failed", f"test_color_{color}", f"Color '{color}' failed: {e}")
-                    self.fail(f"Color '{color}' failed: {e}")
-        except tk.TclError:
-            self.skipTest("Tkinter display not available")
-=======
         setup_ui(self.root, tk.StringVar(value="C:/"), self.rules, self.config_directory, self.style, self.settings, self.logger)
         button_frame = None
         for child in self.root.winfo_children():
@@ -207,7 +128,6 @@
             except Exception as e:
                 log_test("stopped", "failed", f"test_color_{color}", f"Color '{color}' failed: {e}")
                 self.fail(f"Color '{color}' failed: {e}")
->>>>>>> 219cb5a4
 
 if __name__ == "__main__":
     unittest.main()