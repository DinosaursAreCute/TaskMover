# TaskMover

TaskMover is a Python-based file organization tool that allows users to define rules for organizing files in a directory. It supports features like pattern matching, file moving, unzipping, and a graphical user interface for managing rules.

## Features

- Define rules for organizing files based on patterns.
- Automatically move files to specified directories.
- Unzip `.zip` files into target directories.
- Enable or disable rules dynamically.
- Graphical user interface (GUI) for managing rules and configurations.
- Customizable themes and colors.

## Requirements

- Python 3.x

### Built-in Python Modules (No Installation Required)

- `os`
- `shutil`
- `fnmatch`
- `logging`
- `zipfile`
- `tkinter`

### External Python Libraries (Require Installation)
<<<<<<< HEAD

=======
### Installing Dependencies on Windows
>>>>>>> 85c09069
1. **ttkbootstrap**  
   Install with:

   ```bash
   pip install ttkbootstrap
   ```

2. **PyYAML**  
   Install with:

   ```bash
   pip install PyYAML
   ```

3. **colorlog**  
   Install with:

   ```bash
   pip install colorlog
   ```

Or simply:

```bash
pip install -r requirements.txt
```


### Installing Dependencies on Linux
For Linux users, follow the steps below based on your distribution:

## ⚠ **Warning:** Linux support is currently limited due to windows specific calls ⚠

#### Ubuntu/Debian
```bash
sudo apt update
sudo apt install -y python3 python3-pip
pip install -r requirements.txt
```

#### Fedora
```bash
sudo dnf install -y python3 python3-pip
pip install -r requirements.txt
```

#### Arch Linux
```bash
sudo pacman -Sy python python-pip
pip install -r requirements.txt
```

#### openSUSE
```bash
sudo zypper install -y python3 python3-pip
pip install -r requirements.txt
```

## Getting Started

1. **Clone the repository:**

   ```bash
   git clone https://github.com/yourusername/TaskMover.git
   cd TaskMover
   ```

2. **Install dependencies:**

   ```bash
   pip install -r requirements.txt
   ```

3. **Run the application:**

   ```powershell
   python -m taskmover
   ```

## Quick Tutorial

### 1. Launch TaskMover

Run the following command in your project directory:

```powershell
python -m taskmover
```

### 2. Set Up Your Base Directory

On first launch, you’ll be prompted to select a base directory. This is where your settings and rules will be stored.

### 3. Add a Rule

- Click the "Add Rule" button in the main window.
- Enter a name, file pattern (e.g., `*.pdf`), and destination path.
- Optionally enable unzipping and toggle the rule’s active status.
- Click "Save" to add the rule.

### 4. Organize Files

- Click the "Organize" button to move files according to your rules.
- Progress and logs will be shown in the application window.

### 5. Customize

- Change the theme or colors from the Settings menu.
- Use developer tools for testing and debugging (see Documentation).

## Documentation

For detailed documentation, refer to:

- [Changelog](./CHANGELOG.md): List of changes in each version.
- [Documentation](./DOCUMENTATION.md): Full usage and API details.
- [Requirements](./requirements.txt): List of dependencies.

## Known Bugs
<<<<<<< HEAD

see project 
=======
- ** [] On linux system, program will crash when user tries to unfocus settings window due to a window sound call 
>>>>>>> 85c09069

## License

This project is licensed under the MIT License. See the LICENSE file for details.<|MERGE_RESOLUTION|>--- conflicted
+++ resolved
@@ -25,11 +25,9 @@
 - `tkinter`
 
 ### External Python Libraries (Require Installation)
-<<<<<<< HEAD
 
-=======
-### Installing Dependencies on Windows
->>>>>>> 85c09069
+
+
 1. **ttkbootstrap**  
    Install with:
 
@@ -149,12 +147,9 @@
 - [Requirements](./requirements.txt): List of dependencies.
 
 ## Known Bugs
-<<<<<<< HEAD
 
 see project 
-=======
-- ** [] On linux system, program will crash when user tries to unfocus settings window due to a window sound call 
->>>>>>> 85c09069
+
 
 ## License
 
