"""
Configuration management for the TaskMover application.

This module provides functions for loading, saving, and applying application
settings and rules.
"""

import os
import yaml
import logging
from ttkbootstrap import Style

def load_rules(config_path, fallback_path):
    """Load rules from a configuration file or fallback to a backup."""
    try:
        if os.path.exists(config_path):
            with open(config_path, 'r') as file:
                rules = yaml.safe_load(file)
                for rule in rules.values():
                    rule.setdefault('unzip', False)  # Add default value for 'unzip'
                return rules
        elif os.path.exists(fallback_path):
            with open(fallback_path, 'r') as file:
                rules = yaml.safe_load(file)
                for rule in rules.values():
                    rule.setdefault('unzip', False)  # Add default value for 'unzip'
                return rules
        else:
            return create_default_rules(config_path)
    except Exception as e:
        raise RuntimeError(f"Failed to load rules: {e}")

def create_default_rules(config_path):
    """
    Create default rules and save them to the configuration file.

    Args:
        config_path (str): Path to the configuration file.

    Returns:
        dict: Dictionary of default rules.
    """
    user_dir = os.path.expanduser("~/")
    default_rules = {
        "Documents": {
            "patterns": ["*.pdf", "*.docx", "*.txt", "*.xlsx", "*.csv", "*.pptx"],
            "path": os.path.join(user_dir, "Documents"),
            "unzip": False,
            "active": False
        },
        "Pictures": {
            "patterns": ["*.jpg", "*.jpeg", "*.png", "*.gif", "*.bmp"],
            "path": os.path.join(user_dir, "Pictures"),
            "unzip": False,
            "active": False
        },
        "Compressed": {
            "patterns": ["*.zip", "*.rar", "*.7z", "*.tar.gz"],
            "path": os.path.join(user_dir, "Compressed"),
            "unzip": True,
            "active": False
        },
        "Videos": {
            "patterns": ["*.mp4", "*.mkv", "*.avi", "*.mov"],
            "path": os.path.join(user_dir, "Videos"),
            "unzip": False,
            "active": False
        },
        "Music": {
            "patterns": ["*.mp3", "*.wav", "*.flac"],
            "path": os.path.join(user_dir, "Music"),
            "unzip": False,
            "active": False
        },
        "Executables": {
            "patterns": ["*.exe", "*.msi"],
            "path": os.path.join(user_dir, "Executables"),
            "unzip": False,
            "active": False
        }
    }
    os.makedirs(os.path.dirname(config_path), exist_ok=True)
    save_rules(config_path, default_rules)
    return default_rules

def save_rules(config_path, rules):
    """Save rules to the configuration file."""
    config_directory = os.path.expanduser("~/default_dir/config")
    config_path = os.path.join(config_directory, "rules.yml")
    try:
        with open(config_path, 'w') as file:
            yaml.dump(rules, file, default_flow_style=False)
    except Exception as e:
        raise RuntimeError(f"Failed to save rules: {e}")

def load_settings(settings_path):
    """Load settings from the settings file."""
    if not os.path.exists(settings_path):
        return {
            "base_directory": "",
            "theme": "superhero",
            "developer_mode": True,
            "logging_level": "DEBUG",
            "accent_color": "#FFFFFF",
            "background_color": "#FFFFFF",
            "text_color": "#000000",
            "logging_components": {
                "UI": 1,
                "File Operations": 1,
                "Rules": 1,
                "Settings": 1
            }
        }

<<<<<<< HEAD
    import yaml
    try:
        with open(settings_path, "r") as file:
            data = yaml.safe_load(file)
    except Exception as e:
        raise RuntimeError(f"Failed to load settings: {e}")
    if not isinstance(data, dict):
        raise RuntimeError("Settings file is invalid or not a dictionary.")
    return data
=======
    try:
        with open(settings_path, "r") as file:
            import yaml
            settings = yaml.safe_load(file)
            # Strict validation: must be a dict and contain required keys
            required_keys = [
                "base_directory", "theme", "developer_mode", "logging_level",
                "accent_color", "background_color", "text_color", "logging_components"
            ]
            if not isinstance(settings, dict) or not all(k in settings for k in required_keys):
                raise ValueError("Settings file is not a valid TaskMover settings dictionary.")
            return settings
    except FileNotFoundError:
        raise FileNotFoundError(f"Settings file not found: {settings_path}")
    except yaml.YAMLError as e:
        raise ValueError(f"Error parsing YAML settings file: {e}")
    except Exception as e:
        raise RuntimeError(f"Failed to load settings: {e}")
>>>>>>> 219cb5a4

def save_settings(settings_path, settings, logger=None):
    """Save application settings to a configuration file."""
    import os
    import yaml

    try:
        os.makedirs(os.path.dirname(settings_path), exist_ok=True)
        with open(settings_path, "w") as file:
            yaml.dump(settings, file)
        if logger:
            logger.info(f"Settings saved successfully to {settings_path}.")
    except FileNotFoundError:
        if logger:
            logger.error(f"Settings path not found: {settings_path}")
        raise FileNotFoundError(f"Settings path not found: {settings_path}")
    except yaml.YAMLError as e:
        if logger:
            logger.error(f"Error writing YAML settings file: {e}")
        raise ValueError(f"Error writing YAML settings file: {e}")
    except Exception as e:
        if logger:
            logger.error(f"Failed to save settings: {e}")
        raise RuntimeError(f"Failed to save settings: {e}")

def apply_settings(root, settings, logger):
    """Apply settings to the application."""
    style = Style()
    try:
        style.theme_use(settings.get("theme", "flatly"))
    except Exception as e:
        logger.error(f"Failed to apply theme: {e}")

    root.configure(bg=settings.get("background_color", "#FFFFFF"))
    # Note: Tkinter root does not support 'fg' or 'accent_color' directly.
    logger.setLevel(settings.get("logging_level", "INFO"))

    # Apply logging component levels (if needed)
    for component, enabled in settings.get("logging_components", {}).items():
        if enabled:
            logger.info(f"Logging enabled for {component}")
        else:
            logger.info(f"Logging disabled for {component}")

def load_or_initialize_rules(config_path, fallback_path, logger=None):
    """Load rules from a configuration file or initialize default rules."""
    try:
        if os.path.exists(config_path):
            if logger:
                logger.info(f"Loading rules from configuration file: {config_path}")
            rules = load_rules(config_path, fallback_path)
            for rule in rules.values():
                rule.setdefault('unzip', False)  # Add default value for 'unzip'
            return rules
        else:
            if logger:
                logger.warning(f"Configuration file not found. Creating default rules at: {config_path}")
            return create_default_rules(config_path)
    except Exception as e:
        if logger:
            logger.error(f"Error loading or initializing rules: {e}")
        raise<|MERGE_RESOLUTION|>--- conflicted
+++ resolved
@@ -94,7 +94,7 @@
         raise RuntimeError(f"Failed to save rules: {e}")
 
 def load_settings(settings_path):
-    """Load settings from the settings file."""
+    """Load settings from the settings file with strict validation and error handling."""
     if not os.path.exists(settings_path):
         return {
             "base_directory": "",
@@ -111,57 +111,32 @@
                 "Settings": 1
             }
         }
-
-<<<<<<< HEAD
-    import yaml
     try:
         with open(settings_path, "r") as file:
             data = yaml.safe_load(file)
-    except Exception as e:
-        raise RuntimeError(f"Failed to load settings: {e}")
-    if not isinstance(data, dict):
-        raise RuntimeError("Settings file is invalid or not a dictionary.")
-    return data
-=======
-    try:
-        with open(settings_path, "r") as file:
-            import yaml
-            settings = yaml.safe_load(file)
-            # Strict validation: must be a dict and contain required keys
-            required_keys = [
-                "base_directory", "theme", "developer_mode", "logging_level",
-                "accent_color", "background_color", "text_color", "logging_components"
-            ]
-            if not isinstance(settings, dict) or not all(k in settings for k in required_keys):
-                raise ValueError("Settings file is not a valid TaskMover settings dictionary.")
-            return settings
+        # Strict validation: must be a dict and contain required keys
+        required_keys = [
+            "base_directory", "theme", "developer_mode", "logging_level",
+            "accent_color", "background_color", "text_color", "logging_components"
+        ]
+        if not isinstance(data, dict) or not all(k in data for k in required_keys):
+            raise ValueError("Settings file is not a valid TaskMover settings dictionary.")
+        return data
     except FileNotFoundError:
         raise FileNotFoundError(f"Settings file not found: {settings_path}")
     except yaml.YAMLError as e:
         raise ValueError(f"Error parsing YAML settings file: {e}")
     except Exception as e:
         raise RuntimeError(f"Failed to load settings: {e}")
->>>>>>> 219cb5a4
 
 def save_settings(settings_path, settings, logger=None):
     """Save application settings to a configuration file."""
-    import os
-    import yaml
-
     try:
         os.makedirs(os.path.dirname(settings_path), exist_ok=True)
         with open(settings_path, "w") as file:
             yaml.dump(settings, file)
         if logger:
             logger.info(f"Settings saved successfully to {settings_path}.")
-    except FileNotFoundError:
-        if logger:
-            logger.error(f"Settings path not found: {settings_path}")
-        raise FileNotFoundError(f"Settings path not found: {settings_path}")
-    except yaml.YAMLError as e:
-        if logger:
-            logger.error(f"Error writing YAML settings file: {e}")
-        raise ValueError(f"Error writing YAML settings file: {e}")
     except Exception as e:
         if logger:
             logger.error(f"Failed to save settings: {e}")
