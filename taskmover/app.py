"""
Main application logic for the TaskMover application.

This module initializes the application, sets up the user interface, and
handles user interactions.
"""

import os
import tkinter as tk
import logging
from tkinter import Menu, filedialog, messagebox, simpledialog, colorchooser  
import ttkbootstrap as ttkb
import tkinter.scrolledtext as scrolledtext

<<<<<<< HEAD
from .config import load_rules, create_default_rules, save_rules, load_settings, save_settings
from .file_operations import organize_files, move_file, start_organization  # Fixed relative import
from .logging_config import configure_logger
from .rule_operations import add_rule
from .utils import center_window
from .utils import ensure_directory_exists
from .config import load_or_initialize_rules
from .ui_helpers import update_rule_list, enable_all_rules, disable_all_rules
from .utils import reset_colors, show_license_info, browse_path
from .debug_config import draw_debug_lines, display_widget_names, enable_debug_lines, enable_widget_highlighter
from .ui_helpers import open_settings_window
from .ui_helpers import add_menubar_with_settings, update_rule_list, enable_all_rules, disable_all_rules
=======
from taskmover.config import save_rules, load_settings, save_settings 
from taskmover.file_operations import start_organization  
from taskmover.logging_config import configure_logger
from taskmover.rule_operations import add_rule
from taskmover.utils import center_window
from taskmover.utils import ensure_directory_exists
from taskmover.config import load_or_initialize_rules
from taskmover.ui_helpers import update_rule_list, enable_all_rules, disable_all_rules
from taskmover.shared import show_license_info  
from taskmover.debug_config import draw_debug_lines, display_widget_names, enable_debug_lines, enable_widget_highlighter
from taskmover.ui_helpers import open_settings_window
from taskmover.ui_helpers import add_menubar_with_settings, update_rule_list, enable_all_rules, disable_all_rules
>>>>>>> 219cb5a4

settings_path = os.path.expanduser("~/default_dir/config/settings.yml")

class TextHandler(logging.Handler):
    """Custom logging handler that writes log messages to a Tkinter Text widget."""
    def __init__(self, text_widget):
        super().__init__()
        self.text_widget = text_widget

    def emit(self, record):
        msg = self.format(record)
        self.text_widget.after(0, self._append, msg)

    def _append(self, msg):
        self.text_widget.insert('end', msg + '\n')
        self.text_widget.see('end')

def check_first_run(config_directory, base_directory_var, settings, save_settings, logger):
    """Check if this is the first run and prompt for base directory setup."""
    first_run_marker = os.path.join(config_directory, "first_run_marker.txt")
    if not os.path.exists(first_run_marker):
        logger.info("First run detected. Prompting user to select a base directory.")
        messagebox.showinfo("Welcome", "It seems this is your first time running the program. Please select a base directory. This will be used to save your settings.")
        selected_path = filedialog.askdirectory(title="Select Base Directory")
        base_directory_var.set(selected_path or os.path.expanduser("~/default_dir"))
        
        # Prompt for organization folder
        messagebox.showinfo("Select Folder to Organize", "Please select a folder that you want to organize. Default: Downloads")
        organisation_folder = filedialog.askdirectory(title="Select Folder to Organize") or os.path.expanduser("~/Downloads")
        settings["organisation_folder"] = organisation_folder  # Save to settings
        save_settings(settings_path, settings, logger)

        os.makedirs(base_directory_var.get(), exist_ok=True)
        with open(first_run_marker, 'w') as marker_file:
            marker_file.write("This file marks that the program has been run before.")
        logger.info(f"Base directory set to: {base_directory_var.get()}")
        logger.info(f"Organization folder set to: {organisation_folder}")

def main(rules, logger):
    """Main entry point for the application."""
    settings = load_settings(logger)
    logger.debug(f"Loaded settings: {settings}")

    # Reconfigure logger based on developer mode
    developer_mode = settings.get("developer_mode", False)
    logger = configure_logger(developer_mode=developer_mode)

    root = tk.Tk()
    root.withdraw()

    base_directory_var = tk.StringVar(value=os.path.expanduser("~/default_dir"))
    config_directory = os.path.join(base_directory_var.get(), "config")
    os.makedirs(config_directory, exist_ok=True)

    check_first_run(config_directory, base_directory_var, settings, save_settings, logger)

    root.deiconify()
    root.title("File Organizer")
    root.geometry("900x700")
    center_window(root)

    style = ttkb.Style()
    style.theme_use(settings.get("theme", "flatly"))

    # UI Setup
    base_path_var = tk.StringVar(value=base_directory_var.get())
    setup_ui(root, base_path_var, rules, config_directory, style, settings, logger)

    root.mainloop()
    logger.info("Application exited successfully.")

def setup_ui(root, base_path_var, rules, config_directory, style, settings, logger):
    """Set up the user interface."""
    # Apply settings on startup
    from taskmover.config import apply_settings  # Replace relative import with absolute import
    apply_settings(root, settings, logger)

    # Add Menubar
    add_menubar_with_settings(root, style, settings, save_settings, logger)

    # Rule List and Scrollbar
    rule_frame_container = ttkb.Frame(root, padding=0)
    rule_frame_container.pack(fill="both", expand=True, padx=10, pady=10)
    canvas = tk.Canvas(rule_frame_container, borderwidth=0, highlightthickness=0)
    scrollbar = ttkb.Scrollbar(rule_frame_container, orient="vertical", command=canvas.yview)
    rule_frame = ttkb.Frame(canvas, padding=10, bootstyle="secondary")
    canvas.create_window((0, 0), window=rule_frame, anchor="nw")
    canvas.configure(yscrollcommand=scrollbar.set)
    canvas.pack(side="left", fill="both", expand=True)
    scrollbar.pack(side="right", fill="y")

    def on_frame_configure(event):
        canvas.configure(scrollregion=canvas.bbox("all"))
    rule_frame.bind("<Configure>", on_frame_configure)

    def _on_mousewheel(event):
        canvas.yview_scroll(int(-1*(event.delta/120)), "units")
    canvas.bind_all("<MouseWheel>", _on_mousewheel)

    update_rule_list(rule_frame, rules, config_directory, logger)

    # Buttons for rule operations
    button_frame = ttkb.Frame(root, padding=10, bootstyle="secondary")
    button_frame.pack(fill="x", padx=10, pady=5, before=rule_frame_container)
    ttkb.Button(button_frame, text="Enable All Rules", bootstyle="light", command=lambda: enable_all_rules(rules, config_directory, rule_frame, logger)).pack(side="left", padx=5)
    ttkb.Button(button_frame, text="Disable All Rules", bootstyle="light", command=lambda: disable_all_rules(rules, config_directory, rule_frame, logger)).pack(side="left", padx=5)
    ttkb.Button(button_frame, text="Add Rule", bootstyle="light", command=lambda: add_rule(rules, config_directory, rule_frame, logger, root)).pack(side="left", padx=5)
    ttkb.Button(button_frame, text="Delete Multiple Rules", bootstyle="light", command=lambda: delete_multiple_rules(rules, config_directory, logger, rule_frame, root)).pack(side="left", padx=5)
    ttkb.Button(button_frame, text="Start Organization", bootstyle="success", command=lambda: start_organization(settings, rules, logger)).pack(side="left", padx=5)

    # Show log display widget only in developer mode
    if settings.get("developer_mode", False):
        log_frame = ttkb.Frame(root, padding=5, bootstyle="secondary")
        log_frame.pack(fill="both", expand=False, padx=10, pady=(0,10), side="bottom")
        log_label = ttkb.Label(log_frame, text="Application Log:", font=("Helvetica", 10, "bold"))
        log_label.pack(anchor="w")
        log_widget = scrolledtext.ScrolledText(log_frame, height=8, state="normal", wrap="word")
        log_widget.pack(fill="both", expand=True)

        # Attach custom handler to logger
        text_handler = TextHandler(log_widget)
        formatter = logging.Formatter('[%(asctime)s] [%(levelname)s] %(message)s', datefmt='%H:%M:%S')
        text_handler.setFormatter(formatter)
        logger.addHandler(text_handler)

def browse_path(path_var, logger):
    """Browse and select a directory."""
    selected_path = filedialog.askdirectory()
    if selected_path:
        path_var.set(selected_path)
        logger.info(f"Base path updated to: {selected_path}")

def open_developer_settings(root, settings, logger):
    """Open the developer settings window."""
    dev_window = tk.Toplevel(root)
    dev_window.title("Developer Settings")
    dev_window.geometry("400x300")
    center_window(dev_window)

    ttkb.Label(dev_window, text="Developer Settings", font=("Helvetica", 12, "bold")).pack(pady=10)

    # Developer Mode Dropdown
    dev_mode_var = tk.StringVar(value="Enabled" if settings.get("developer_mode", False) else "Disabled")
    ttkb.Label(dev_window, text="Developer Mode:").pack(anchor="w", padx=10)
    dev_mode_dropdown = ttkb.Combobox(dev_window, textvariable=dev_mode_var, values=["Enabled", "Disabled"], state="readonly")
    dev_mode_dropdown.pack(fill="x", padx=10, pady=5)
    
    # Create Dummy Files Button
    ttkb.Button(dev_window, text="Create Dummy Files", bootstyle="info", command=lambda: create_dummy_files(os.path.expanduser(settings.get("organisation_folder", "")), logger)).pack(pady=10)

    def save_dev_settings():
        settings["developer_mode"] = dev_mode_var.get() == "Enabled"
        save_settings(settings_path, settings, logger)  # Ensure save_settings is called correctly
        logger.info(f"Developer mode set to {dev_mode_var.get()}.")
        dev_window.destroy()

    ttkb.Button(dev_window, text="Save", command=save_dev_settings).pack(pady=10)

def add_rule(rules, config_directory, rule_frame, logger, root):
    """Add a new rule to the rules dictionary."""
    rule_name = simpledialog.askstring("Add Rule", "Enter the name of the new rule:")
    if rule_name:
        if rule_name in rules:
            messagebox.showerror("Error", f"Rule '{rule_name}' already exists.")
            logger.warning(f"Attempted to add duplicate rule: {rule_name}")
        else:
            rules[rule_name] = {"patterns": [], "path": "", "unzip": False, "active": True}
            save_rules(config_directory, rules)
            update_rule_list(rule_frame, rules, config_directory, logger)
            logger.info(f"Added new rule: {rule_name}")

def remove_rule(rules, config_directory, rule_frame, logger):
    """Remove an existing rule from the rules dictionary."""
    rule_name = simpledialog.askstring("Remove Rule", "Enter the name of the rule to remove:")
    if rule_name:
        if rule_name in rules:
            del rules[rule_name]
            save_rules(config_directory, rules)
            update_rule_list(rule_frame, rules, config_directory, logger)
            logger.info(f"Removed rule: {rule_name}")
        else:
            messagebox.showerror("Error", f"Rule '{rule_name}' does not exist.")
            logger.warning(f"Attempted to remove non-existent rule: {rule_name}")

def delete_multiple_rules(rules, config_directory, logger, rule_frame, root):
    """Delete multiple rules from the rules dictionary."""
    delete_window = tk.Toplevel(root)
    delete_window.title("Delete Rules")
    delete_window.geometry("400x500")
    center_window(delete_window)

    ttkb.Label(delete_window, text="Select Rules to Delete", font=("Helvetica", 12, "bold")).pack(pady=10)

    listbox = tk.Listbox(delete_window, selectmode=tk.MULTIPLE, width=50, height=15)
    listbox.pack(pady=10, padx=10)

    for rule_key in rules.keys():
        listbox.insert(tk.END, rule_key)

    def confirm_delete():
        selected_indices = listbox.curselection()
        selected_rules = [listbox.get(i) for i in selected_indices]
        if selected_rules and messagebox.askyesno("Confirm Delete", f"Are you sure you want to delete the selected rules?"):
            for rule_key in selected_rules:
                del rules[rule_key]
                logger.info(f"Rule '{rule_key}' deleted.")
            save_rules(rules, logger)
            update_rule_list(rule_frame, rules, config_directory, logger)
            delete_window.destroy()

    ttkb.Button(delete_window, text="Delete Selected", command=confirm_delete).pack(pady=10)
    ttkb.Button(delete_window, text="Cancel", command=delete_window.destroy).pack(pady=5)

def create_dummy_files(base_directory, logger):
    """Create dummy files of various types in the base directory for testing."""
    if not base_directory:
        base_directory = os.path.expanduser("~/default_dir")  # Use default_dir if base_directory is not provided
        logger.warning(f"Base directory not provided. Using default directory: {base_directory}")

    if not os.path.exists(base_directory):
        os.makedirs(base_directory, exist_ok=True)
        logger.info(f"Base directory '{base_directory}' created.")

    dummy_files = [
        "test_document.pdf",
        "image_sample.jpg",
        "video_clip.mp4",
        "archive_file.zip",
        "random_file.txt"
    ]

    try:
        for file_name in dummy_files:
            file_path = os.path.join(base_directory, file_name)
            with open(file_path, "w") as f:
                f.write(f"This is a dummy file: {file_name}")
            logger.info(f"Created dummy file: {file_path}")

        # Only show messagebox if running in a GUI context
        try:
            from tkinter import messagebox
            messagebox.showinfo("Dummy Files Created", f"Dummy files have been created in '{base_directory}'.")
        except Exception:
            pass
    except Exception as e:
        logger.error(f"Error creating dummy files: {e}")
        try:
            from tkinter import messagebox
            messagebox.showerror("Error", f"An error occurred while creating dummy files: {e}")
        except Exception:
            pass

def add_menubar_with_settings(window, style, settings, save_settings, logger):
    """Add a menubar with settings to the main window."""
    menubar = Menu(window)
    window.config(menu=menubar)

    # File Menu
    file_menu = Menu(menubar, tearoff=0)
    file_menu.add_command(label='Exit', command=window.quit)
    menubar.add_cascade(label='File', menu=file_menu)

    # Settings Menu
    settings_menu = Menu(menubar, tearoff=0)
    settings_menu.add_command(label="Open Settings", command=lambda: open_settings_window(window, settings, save_settings, logger)) 
    menubar.add_cascade(label='Settings', menu=settings_menu)

    # Help Menu
    help_menu = Menu(menubar, tearoff=0)
    help_menu.add_command(label="License Information", command=show_license_info)
    menubar.add_cascade(label="Help", menu=help_menu)

def reset_colors(settings, save_settings, logger):
    """Reset all color settings to their default values."""
    default_colors = {"accent_color": None, "background_color": None, "text_color": None}
    settings.update(default_colors)
    save_settings(settings_path, settings, logger)
    logger.info("Colors reset to default values.")
    messagebox.showinfo("Reset Colors", "All colors have been reset to their default values.")

def choose_color(color_type, style, settings, save_settings, logger):
    """Allow the user to choose a color and update the settings."""
    color_code = colorchooser.askcolor(title=f"Choose {color_type} Color")[1]  # Use colorchooser.askcolor
    if color_code:
        settings[f"{color_type.lower()}_color"] = color_code
        save_settings(settings_path, settings, logger)
        logger.info(f"{color_type} color updated to: {color_code}")

        # Apply the selected color to the UI
        if color_type == "Accent":
            style.configure("TButton", foreground=color_code)
            style.configure("TCheckbutton", foreground=color_code)
        elif color_type == "Background":
            style.configure("TFrame", background=color_code)
            style.configure("TLabel", background=color_code)
            style.configure("TButton", background=color_code)
        elif color_type == "Text":
            style.configure("TLabel", foreground=color_code)
            style.configure("TEntry", foreground=color_code)
            style.configure("TLabel", foreground=color_code)


        logger.info(f"{color_type} color applied to the UI.")

def edit_rule(rule_key, rules, config_directory, logger, rule_frame, root):
    """Edit an existing rule in the rules dictionary."""
    edit_window = tk.Toplevel(root)
    edit_window.title(f"Edit Rule: {rule_key}")
    edit_window.geometry("400x300")
    center_window(edit_window)

    ttkb.Label(edit_window, text=f"Edit Rule: {rule_key}", font=("Helvetica", 12, "bold")).pack(pady=10)

    # Directory
    ttkb.Label(edit_window, text="Directory:").pack(anchor="w", padx=10)
    dir_var = tk.StringVar(value=rules[rule_key]['path'])
    dir_frame = ttkb.Frame(edit_window)
    dir_frame.pack(fill="x", padx=10, pady=5)

    dir_entry = ttkb.Entry(dir_frame, textvariable=dir_var, width=40)
    dir_entry.pack(side="left", padx=5)

    def browse_directory():
        selected_path = filedialog.askdirectory(title="Select Directory")
        if selected_path:
            dir_var.set(selected_path)
            logger.info(f"Updated directory for rule '{rule_key}' to: {selected_path}")

    browse_button = ttkb.Button(dir_frame, text="Browse", bootstyle="success", command=browse_directory)
    browse_button.pack(side="left", padx=5)

    # Patterns
    ttkb.Label(edit_window, text="Patterns (comma-separated):").pack(anchor="w", padx=10)
    patterns_var = tk.StringVar(value=", ".join(rules[rule_key]['patterns']))
    patterns_entry = ttkb.Entry(edit_window, textvariable=patterns_var, width=50)
    patterns_entry.pack(pady=5, padx=10)

    def save_changes():
        rules[rule_key]['path'] = dir_var.get()
        rules[rule_key]['patterns'] = [pattern.strip() for pattern in patterns_var.get().split(",")]
        save_rules(config_directory, rules)
        logger.info(f"Rule '{rule_key}' updated.")
        update_rule_list(rule_frame, rules, config_directory, logger)
        edit_window.destroy()

    ttkb.Button(edit_window, text="Save", command=save_changes).pack(pady=10)
    ttkb.Button(edit_window, text="Cancel", command=edit_window.destroy).pack(pady=5)

def show_license_info():
    """Display the license information in a message box."""
    license_text = """
MIT License

Copyright (c) 2025 Noah

Permission is hereby granted, free of charge, to any person obtaining a copy
of this software and associated documentation files (the "Software"), to deal
in the Software without restriction, including without limitation the rights
to use, copy, modify, merge, publish, distribute, sublicense, and/or sell
copies of the Software, and to permit persons to whom the Software is
furnished to do so, subject to the following conditions:

The above copyright notice and this permission notice shall be included in all
copies or substantial portions of the Software.

THE SOFTWARE IS PROVIDED "AS IS", WITHOUT WARRANTY OF ANY KIND, EXPRESS OR
IMPLIED, INCLUDING BUT NOT LIMITED TO THE WARRANTIES OF MERCHANTABILITY,
FITNESS FOR A PARTICULAR PURPOSE AND NONINFRINGEMENT. IN NO EVENT SHALL THE
AUTHORS OR COPYRIGHT HOLDERS BE LIABLE FOR ANY CLAIM, DAMAGES OR OTHER
LIABILITY, WHETHER IN AN ACTION OF CONTRACT, TORT OR OTHERWISE, ARISING FROM,
OUT OF OR IN CONNECTION WITH THE SOFTWARE OR THE USE OR OTHER DEALINGS IN THE
SOFTWARE.
"""
    messagebox.showinfo("License Information", license_text)

def run():
    """
    Main function to initialize and run the TaskMover application.
    """
    logger = configure_logger()
 
    # Define configuration paths
    config_directory = os.path.expanduser("~/default_dir/config")
    ensure_directory_exists(config_directory, logger)

    config_directory = os.path.join(config_directory, "rules.yml")
    fallback_path = os.path.join(config_directory, "fallback_conf.yml")
    settings_path = os.path.expanduser("~/default_dir/config/settings.yml")

    # Load or initialize rules
    rules = load_or_initialize_rules(config_directory, fallback_path, logger)

    # Load settings
    settings = load_settings(settings_path)

    # --- Custom UI Setup ---
    root = ttkb.Window(themename="flatly")
    root.title("TaskMover")
    root.geometry("900x700")

    base_path_var = ttkb.StringVar(value=os.path.expanduser("~/default_dir"))
    style = ttkb.Style()  # Initialize style before using it

    # Load theme dynamically from settings
    if not isinstance(settings, dict):
        logger.warning("Settings is not a valid dictionary. Using default theme.")
        settings = {}
    theme_name = settings.get("theme", "flatly")
    try:
        style.theme_use(theme_name)
        logger.info(f"Theme loaded dynamically from settings: {theme_name}")
    except Exception as e:
        logger.error(f"Failed to load theme '{theme_name}'. Falling back to default theme 'flatly'. Error: {e}")
        style.theme_use("flatly")
    base_directory_var = tk.StringVar(value=os.path.expanduser("~/default_dir"))
    check_first_run(os.path.expanduser("~/default_dir/config"), base_directory_var, settings, save_settings, logger)
    setup_ui(root, base_path_var, rules, config_directory, style, settings, logger)
    logger.info("Starting TaskMover application.")
    

    # Debugging utilities integration
    if enable_debug_lines:
        canvas = tk.Canvas(root)
        canvas.pack(fill=tk.BOTH, expand=True)
        draw_debug_lines(canvas, root, draw_to_center=True)

    if enable_widget_highlighter:
        widget_list = ["Widget1", "Widget2", "Widget3"]  # Example widget names
        display_widget_names(widget_list)

    root.mainloop()<|MERGE_RESOLUTION|>--- conflicted
+++ resolved
@@ -8,11 +8,11 @@
 import os
 import tkinter as tk
 import logging
-from tkinter import Menu, filedialog, messagebox, simpledialog, colorchooser  
+from tkinter import Menu, filedialog, messagebox, simpledialog, colorchooser  # Import colorchooser for askcolor
+import yaml  # Import yaml to fix NameError
 import ttkbootstrap as ttkb
 import tkinter.scrolledtext as scrolledtext
 
-<<<<<<< HEAD
 from .config import load_rules, create_default_rules, save_rules, load_settings, save_settings
 from .file_operations import organize_files, move_file, start_organization  # Fixed relative import
 from .logging_config import configure_logger
@@ -25,20 +25,6 @@
 from .debug_config import draw_debug_lines, display_widget_names, enable_debug_lines, enable_widget_highlighter
 from .ui_helpers import open_settings_window
 from .ui_helpers import add_menubar_with_settings, update_rule_list, enable_all_rules, disable_all_rules
-=======
-from taskmover.config import save_rules, load_settings, save_settings 
-from taskmover.file_operations import start_organization  
-from taskmover.logging_config import configure_logger
-from taskmover.rule_operations import add_rule
-from taskmover.utils import center_window
-from taskmover.utils import ensure_directory_exists
-from taskmover.config import load_or_initialize_rules
-from taskmover.ui_helpers import update_rule_list, enable_all_rules, disable_all_rules
-from taskmover.shared import show_license_info  
-from taskmover.debug_config import draw_debug_lines, display_widget_names, enable_debug_lines, enable_widget_highlighter
-from taskmover.ui_helpers import open_settings_window
-from taskmover.ui_helpers import add_menubar_with_settings, update_rule_list, enable_all_rules, disable_all_rules
->>>>>>> 219cb5a4
 
 settings_path = os.path.expanduser("~/default_dir/config/settings.yml")
 
@@ -113,7 +99,7 @@
 def setup_ui(root, base_path_var, rules, config_directory, style, settings, logger):
     """Set up the user interface."""
     # Apply settings on startup
-    from taskmover.config import apply_settings  # Replace relative import with absolute import
+    from .config import apply_settings
     apply_settings(root, settings, logger)
 
     # Add Menubar
@@ -147,7 +133,7 @@
     ttkb.Button(button_frame, text="Disable All Rules", bootstyle="light", command=lambda: disable_all_rules(rules, config_directory, rule_frame, logger)).pack(side="left", padx=5)
     ttkb.Button(button_frame, text="Add Rule", bootstyle="light", command=lambda: add_rule(rules, config_directory, rule_frame, logger, root)).pack(side="left", padx=5)
     ttkb.Button(button_frame, text="Delete Multiple Rules", bootstyle="light", command=lambda: delete_multiple_rules(rules, config_directory, logger, rule_frame, root)).pack(side="left", padx=5)
-    ttkb.Button(button_frame, text="Start Organization", bootstyle="success", command=lambda: start_organization(settings, rules, logger)).pack(side="left", padx=5)
+    ttkb.Button(button_frame, text="Start Organization", bootstyle="success", command=lambda: start_organization(settings, rules, logger, show_progress=True)).pack(side="left", padx=5)
 
     # Show log display widget only in developer mode
     if settings.get("developer_mode", False):
@@ -469,4 +455,42 @@
         widget_list = ["Widget1", "Widget2", "Widget3"]  # Example widget names
         display_widget_names(widget_list)
 
-    root.mainloop()+    root.mainloop()
+
+def load_settings(settings_path):
+    """Load settings from the settings file with strict validation and error handling."""
+    import os
+    if not os.path.exists(settings_path):
+        return {
+            "base_directory": "",
+            "theme": "superhero",
+            "developer_mode": True,
+            "logging_level": "DEBUG",
+            "accent_color": "#FFFFFF",
+            "background_color": "#FFFFFF",
+            "text_color": "#000000",
+            "logging_components": {
+                "UI": 1,
+                "File Operations": 1,
+                "Rules": 1,
+                "Settings": 1
+            }
+        }
+    try:
+        with open(settings_path, "r") as file:
+            import yaml
+            settings = yaml.safe_load(file)
+            # Strict validation: must be a dict and contain required keys
+            required_keys = [
+                "base_directory", "theme", "developer_mode", "logging_level",
+                "accent_color", "background_color", "text_color", "logging_components"
+            ]
+            if not isinstance(settings, dict) or not all(k in settings for k in required_keys):
+                raise ValueError("Settings file is not a valid TaskMover settings dictionary.")
+            return settings
+    except FileNotFoundError:
+        raise FileNotFoundError(f"Settings file not found: {settings_path}")
+    except yaml.YAMLError as e:
+        raise ValueError(f"Error parsing YAML settings file: {e}")
+    except Exception as e:
+        raise RuntimeError(f"Failed to load settings: {e}")