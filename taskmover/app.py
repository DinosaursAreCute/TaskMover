--- conflicted
+++ resolved
@@ -151,12 +151,10 @@
         progress_win.transient(root)
         progress_win.grab_set()  # Prevent interaction with main window
         # Do not set always-on-top or force focus
-<<<<<<< HEAD
-        ttkb.Label(progress_win, text="Organizing files, please wait...").pack(pady=10)
-=======
+
         progress_label = ttkb.Label(progress_win, text="Organizing files, please wait...")
         progress_label.pack(pady=10)
->>>>>>> f44d2412
+
         progress_bar = ttkb.Progressbar(progress_win, orient="horizontal", length=400, mode="determinate")
         progress_bar.pack(pady=10)
         file_listbox = tk.Listbox(progress_win, height=10)
@@ -179,11 +177,8 @@
             file_listbox.yview_moveto(1)
             progress_win.update_idletasks()
         start_organization(settings, rules, logger, progress_callback=progress_callback, file_moved_callback=file_moved_callback)
-<<<<<<< HEAD
-=======
         # Update label when organization is complete
         progress_label.config(text="File organization complete.")
->>>>>>> f44d2412
         # Do not close the window automatically; user can close it manually
         progress_win.grab_release()  # Release grab when done (optional, if you add a close button)
 
